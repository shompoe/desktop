.sn-component
  #footer-bar.sk-app-bar.no-edges
    .left
<<<<<<< HEAD
      .sk-app-bar-item{"ng-click" => "ctrl.accountMenuPressed()", "click-outside" => "ctrl.showAccountMenu = false;", "is-open" => "ctrl.showAccountMenu"}
        .sk-app-bar-item-column
          .sk-circle.small{"ng-class" => "ctrl.error ? 'danger' : (ctrl.getUser() ? 'info' : 'neutral')"}
        .sk-app-bar-item-column
          .sk-label.title{"ng-class" => "{red: ctrl.error}"} Account
=======
      .item{"ng-click" => "ctrl.accountMenuPressed()", "click-outside" => "ctrl.clickOutsideAccountMenu()", "is-open" => "ctrl.showAccountMenu"}
        .column
          .circle.small{"ng-class" => "ctrl.error ? 'danger' : (ctrl.getUser() ? 'info' : 'default')"}
        .column
          .label.title{"ng-class" => "{red: ctrl.error}"} Account
>>>>>>> 140b59e7
        %account-menu{"ng-click" => "$event.stopPropagation()", "ng-if" => "ctrl.showAccountMenu", "on-successful-auth" => "ctrl.onAuthSuccess", "close-function" => "ctrl.closeAccountMenu"}

      .sk-app-bar-item
        %a.no-decoration.sk-label.title{"href" => "https://standardnotes.org/help", "target" => "_blank"}
          Help

      .sk-app-bar-item.border

      .sk-app-bar-item{"ng-repeat" => "room in ctrl.rooms track by room.uuid"}
        .sk-app-bar-item-column{"ng-click" => "ctrl.selectRoom(room)"}
          .sk-label {{room.name}}
        %component-modal{"ng-if" => "room.showRoom", "component" => "room", "on-dismiss" => "ctrl.onRoomDismiss"}


    .right

      .sk-app-bar-item{"ng-if" => "ctrl.securityUpdateAvailable", "ng-click" => "ctrl.openSecurityUpdate()"}
        %span.success.sk-label Security update available.

      .sk-app-bar-item{"ng-if" => "ctrl.newUpdateAvailable == true", "ng-click" => "ctrl.clickedNewUpdateAnnouncement()"}
        %span.info.sk-label New update available.

      .sk-app-bar-item.no-pointer{"ng-if" => "ctrl.lastSyncDate && !ctrl.isRefreshing"}
        .sk-label.subtle
          Last refreshed {{ctrl.lastSyncDate | appDateTime}}
      .sk-app-bar-item{"ng-if" => "ctrl.lastSyncDate && ctrl.isRefreshing"}
        .sk-spinner.small

      .sk-app-bar-item{"ng-if" => "ctrl.offline"}
        .sk-label Offline
      .sk-app-bar-item{"ng-if" => "!ctrl.offline", "ng-click" => "ctrl.refreshData()"}
        .sk-label Refresh

<<<<<<< HEAD
      .sk-app-bar-item#lock-item{"ng-if" => "ctrl.hasPasscode()"}
        .sk-label
=======
      .item#lock-item{"ng-if" => "ctrl.hasPasscode()", "title" => "Locks application and wipes unencrypted data from memory."}
        .label
>>>>>>> 140b59e7
          %i.icon.ion-locked#footer-lock-icon{"ng-if" => "ctrl.hasPasscode()", "ng-click" => "ctrl.lockApp()"}<|MERGE_RESOLUTION|>--- conflicted
+++ resolved
@@ -1,19 +1,11 @@
 .sn-component
   #footer-bar.sk-app-bar.no-edges
     .left
-<<<<<<< HEAD
-      .sk-app-bar-item{"ng-click" => "ctrl.accountMenuPressed()", "click-outside" => "ctrl.showAccountMenu = false;", "is-open" => "ctrl.showAccountMenu"}
+      .sk-app-bar-item{"ng-click" => "ctrl.accountMenuPressed()", "click-outside" => "ctrl.clickOutsideAccountMenu()", "is-open" => "ctrl.showAccountMenu"}
         .sk-app-bar-item-column
           .sk-circle.small{"ng-class" => "ctrl.error ? 'danger' : (ctrl.getUser() ? 'info' : 'neutral')"}
         .sk-app-bar-item-column
           .sk-label.title{"ng-class" => "{red: ctrl.error}"} Account
-=======
-      .item{"ng-click" => "ctrl.accountMenuPressed()", "click-outside" => "ctrl.clickOutsideAccountMenu()", "is-open" => "ctrl.showAccountMenu"}
-        .column
-          .circle.small{"ng-class" => "ctrl.error ? 'danger' : (ctrl.getUser() ? 'info' : 'default')"}
-        .column
-          .label.title{"ng-class" => "{red: ctrl.error}"} Account
->>>>>>> 140b59e7
         %account-menu{"ng-click" => "$event.stopPropagation()", "ng-if" => "ctrl.showAccountMenu", "on-successful-auth" => "ctrl.onAuthSuccess", "close-function" => "ctrl.closeAccountMenu"}
 
       .sk-app-bar-item
@@ -47,11 +39,6 @@
       .sk-app-bar-item{"ng-if" => "!ctrl.offline", "ng-click" => "ctrl.refreshData()"}
         .sk-label Refresh
 
-<<<<<<< HEAD
-      .sk-app-bar-item#lock-item{"ng-if" => "ctrl.hasPasscode()"}
+      .sk-app-bar-item#lock-item{"ng-if" => "ctrl.hasPasscode()", "title" => "Locks application and wipes unencrypted data from memory."}
         .sk-label
-=======
-      .item#lock-item{"ng-if" => "ctrl.hasPasscode()", "title" => "Locks application and wipes unencrypted data from memory."}
-        .label
->>>>>>> 140b59e7
           %i.icon.ion-locked#footer-lock-icon{"ng-if" => "ctrl.hasPasscode()", "ng-click" => "ctrl.lockApp()"}