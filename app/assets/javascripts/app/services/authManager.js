class AuthManager extends SFAuthManager {

  constructor(modelManager, singletonManager, storageManager, dbManager, httpManager, $rootScope, $timeout, $compile) {
    super(storageManager, httpManager, $timeout);
    this.$rootScope = $rootScope;
    this.$compile = $compile;
    this.modelManager = modelManager;
    this.singletonManager = singletonManager;
    this.storageManager = storageManager;
    this.dbManager = dbManager;
  }

  loadInitialData() {
    var userData = this.storageManager.getItemSync("user");
    if(userData) {
      this.user = JSON.parse(userData);
    } else {
      // legacy, check for uuid
      var idData = this.storageManager.getItemSync("uuid");
      if(idData) {
        this.user = {uuid: idData};
      }
    }

    this.configureUserPrefs();
    this.checkForSecurityUpdate();
  }

  offline() {
    return !this.user;
  }

  isEphemeralSession() {
    if(this.ephemeral == null || this.ephemeral == undefined) {
      this.ephemeral = JSON.parse(this.storageManager.getItemSync("ephemeral", StorageManager.Fixed));
    }
    return this.ephemeral;
  }

  setEphemeral(ephemeral) {
    this.ephemeral = ephemeral;
    if(ephemeral) {
      this.storageManager.setModelStorageMode(StorageManager.Ephemeral);
      this.storageManager.setItemsMode(StorageManager.Ephemeral);
    } else {
      this.storageManager.setModelStorageMode(StorageManager.Fixed);
      this.storageManager.setItemsMode(this.storageManager.hasPasscode() ? StorageManager.FixedEncrypted : StorageManager.Fixed);
      this.storageManager.setItem("ephemeral", JSON.stringify(false), StorageManager.Fixed);
    }
  }

  async protocolVersion() {
    var authParams = await this.getAuthParams();
    if(authParams && authParams.version) {
      return authParams.version;
    }

    var keys = await this.keys();
    if(keys && keys.ak) {
      // If there's no version stored, and there's an ak, it has to be 002. Newer versions would have thier version stored in authParams.
      return "002";
    } else {
      return "001";
    }
  }

  async getAuthParamsForEmail(url, email, extraParams) {
    return super.getAuthParamsForEmail(url, email, extraParams);
  }

  async login(url, email, password, ephemeral, strictSignin, extraParams) {
    return super.login(url, email, password, strictSignin, extraParams).then((response) => {
      if(!response.error) {
        this.setEphemeral(ephemeral);
        this.checkForSecurityUpdate();
      }

      return response;
    })
  }

  async register(url, email, password, ephemeral) {
    return super.register(url, email, password).then((response) => {
      if(!response.error) {
        this.setEphemeral(ephemeral);
      }
      return response;
    })
  }

<<<<<<< HEAD
  async changePassword(url, email, current_server_pw, newKeys, newAuthParams) {
    return super.changePassword(url, email, current_server_pw, newKeys, newAuthParams).then((response) => {
      if(!response.error) {
        this.checkForSecurityUpdate();
=======
      this.syncUserPreferences = function() {
        if(this.userPreferences) {
          this.userPreferences.setDirty(true);
          $rootScope.sync("syncUserPreferences");
        }
>>>>>>> 517c30c2
      }
      return response;
    })
  }

  async handleAuthResponse(response, email, url, authParams, keys) {
    try {
      await super.handleAuthResponse(response, email, url, authParams, keys);
      this.user = response.user;
      this.storageManager.setItem("user", JSON.stringify(response.user));
    } catch (e) {
      this.dbManager.displayOfflineAlert();
    }
  }

  async checkForSecurityUpdate() {
    if(this.offline()) {
      return false;
    }

    let latest = SFJS.version();
    let updateAvailable = await this.protocolVersion() !== latest;
    if(updateAvailable !== this.securityUpdateAvailable) {
      this.securityUpdateAvailable = updateAvailable;
      this.$rootScope.$broadcast("security-update-status-changed");
    }

    return this.securityUpdateAvailable;
  }

  presentPasswordWizard(type) {
    var scope = this.$rootScope.$new(true);
    scope.type = type;
    var el = this.$compile( "<password-wizard type='type'></password-wizard>" )(scope);
    angular.element(document.body).append(el);
  }

  signOut() {
    super.signout();
    this.user = null;
    this._authParams = null;
  }


  /* User Preferences */

  configureUserPrefs() {
    let prefsContentType = "SN|UserPreferences";

    let contentTypePredicate = new SFPredicate("content_type", "=", prefsContentType);
    this.singletonManager.registerSingleton([contentTypePredicate], (resolvedSingleton) => {
      this.userPreferences = resolvedSingleton;
      this.userPreferencesDidChange();
    }, (valueCallback) => {
      // Safe to create. Create and return object.
      var prefs = new SFItem({content_type: prefsContentType});
      this.modelManager.addItem(prefs);
      prefs.setDirty(true);
      this.$rootScope.sync();
      valueCallback(prefs);
    });
  }

  userPreferencesDidChange() {
    this.$rootScope.$broadcast("user-preferences-changed");
  }

  syncUserPreferences() {
    this.userPreferences.setDirty(true);
    this.$rootScope.sync();
  }

  getUserPrefValue(key, defaultValue) {
    if(!this.userPreferences) { return defaultValue; }
    var value = this.userPreferences.getAppDataItem(key);
    return (value !== undefined && value != null) ? value : defaultValue;
  }

  setUserPrefValue(key, value, sync) {
    if(!this.userPreferences) { console.log("Prefs are null, not setting value", key); return; }
    this.userPreferences.setAppDataItem(key, value);
    if(sync) {
      this.syncUserPreferences();
    }
  }
}

angular.module('app').service('authManager', AuthManager);<|MERGE_RESOLUTION|>--- conflicted
+++ resolved
@@ -88,18 +88,10 @@
     })
   }
 
-<<<<<<< HEAD
   async changePassword(url, email, current_server_pw, newKeys, newAuthParams) {
     return super.changePassword(url, email, current_server_pw, newKeys, newAuthParams).then((response) => {
       if(!response.error) {
         this.checkForSecurityUpdate();
-=======
-      this.syncUserPreferences = function() {
-        if(this.userPreferences) {
-          this.userPreferences.setDirty(true);
-          $rootScope.sync("syncUserPreferences");
-        }
->>>>>>> 517c30c2
       }
       return response;
     })
@@ -168,8 +160,10 @@
   }
 
   syncUserPreferences() {
-    this.userPreferences.setDirty(true);
-    this.$rootScope.sync();
+    if(this.userPreferences) {
+      this.userPreferences.setDirty(true);
+      this.$rootScope.sync();
+    }
   }
 
   getUserPrefValue(key, defaultValue) {
