--- conflicted
+++ resolved
@@ -12,11 +12,6 @@
     "electron-window-state": "^5.0.3",
     "mime-types": "^2.1.26",
     "sn-electron-valence": "0.0.4",
-<<<<<<< HEAD
-    "standard-notes-web": "github:standardnotes/web#f2fb71662227e0fbab5b3e8f16b95a68e7b69780"
-=======
-    "spellchecker": "github:mobitar/node-spellchecker",
     "standard-notes-web": "github:standardnotes/web#b075d1b7fb66d0f6235a72f4faa41cb2f2b3b5c6"
->>>>>>> cbf2725a
   }
 }