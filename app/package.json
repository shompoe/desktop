{
  "name": "standard-notes",
  "productName": "Standard Notes",
  "description": "A simple and private place for your notes, thoughts, and life's work.",
  "author": "Standard Notes <help@standardnotes.org>",
  "version": "3.3.3",
  "main": "./dist/index.js",
  "dependencies": {
    "compare-versions": "^3.5.1",
    "electron": "^8.0.1",
    "electron-editor-context-menu": "^1.1.1",
    "electron-is-dev": "^0.1.2",
    "electron-log": "^1.3.0",
    "electron-updater": "^4.2.0",
    "electron-window-state": "^5.0.3",
    "mime-types": "^2.1.26",
    "os": "^0.1.1",
    "os-locale": "^2.1.0",
    "request": "^2.88.0",
    "sn-electron-valence": "0.0.4",
<<<<<<< HEAD
    "spellchecker": "github:mobitar/node-spellchecker",
    "standard-notes-web": "github:standardnotes/web#f2478c87824c8414f75bfedc93b02a4a04963e1c",
    "yauzl": "^2.10.0"
=======
    "standard-notes-web": "github:standardnotes/web#f2fb71662227e0fbab5b3e8f16b95a68e7b69780"
>>>>>>> 5dea2803
  }
}<|MERGE_RESOLUTION|>--- conflicted
+++ resolved
@@ -18,12 +18,6 @@
     "os-locale": "^2.1.0",
     "request": "^2.88.0",
     "sn-electron-valence": "0.0.4",
-<<<<<<< HEAD
-    "spellchecker": "github:mobitar/node-spellchecker",
-    "standard-notes-web": "github:standardnotes/web#f2478c87824c8414f75bfedc93b02a4a04963e1c",
-    "yauzl": "^2.10.0"
-=======
     "standard-notes-web": "github:standardnotes/web#f2fb71662227e0fbab5b3e8f16b95a68e7b69780"
->>>>>>> 5dea2803
   }
 }