--- conflicted
+++ resolved
@@ -4,7 +4,6 @@
 
 /** Accessed by web app */
 window._default_sf_server = 'https://sync.standardnotes.org';
-<<<<<<< HEAD
 window._extensions_manager_location =
   'extensions/extensions-manager/dist/index.html';
 window._batch_manager_location = 'extensions/batch-manager/dist/index.html';
@@ -13,7 +12,6 @@
 (async () => {
   await receiver.ready;
   const bridge = receiver.items[0];
-  configureSpellcheck(bridge.spellcheck);
   configureWindow(bridge);
 
   await new Promise(resolve => angular.element(document).ready(resolve));
@@ -34,39 +32,6 @@
   ]);
 
   window.electronAppVersion = appVersion;
-=======
-window._extensions_manager_location = 'extensions/extensions-manager/dist/index.html';
-window._batch_manager_location = 'extensions/batch-manager/dist/index.html';
-window.isElectron = true;
-
-const angularReady = new Promise((resolve, reject) => {
-  angular.element(document).ready(function () {
-    resolve();
-  });
-});
-
-let bridge;
-let desktopManager;
-
-Promise.all([
-  angularReady,
-  receiver.ready,
-]).then(async () => {
-  bridge = receiver.items[0];
-  desktopManager = angular.element(document).injector().get('desktopManager');
-
-  await registerIpcMessageListener();
-  await configureDesktopManager();
-  await configureWindow();
-  await loadZipLibrary();
-});
-
-async function configureWindow() {
-  const isMacOS = await bridge.isMacOS;
-  const useSystemMenuBar = await bridge.useSystemMenuBar;
-
-  window.electronAppVersion = await bridge.appVersion;
->>>>>>> 5dea2803
 
   // disable drag-n-drop of file in the app
   document.addEventListener('dragover', event => event.preventDefault());
@@ -75,7 +40,6 @@
   /*
   Title bar events
   */
-<<<<<<< HEAD
   document.getElementById('menu-btn').addEventListener('click', e => {
     bridge.sendIpcMessage(IpcMessages.DisplayAppMenu, { x: e.x, y: e.y });
   });
@@ -86,32 +50,13 @@
 
   document.getElementById('max-btn').addEventListener('click', async e => {
     if (await bridge.isWindowMaximized()) {
-=======
-  document.getElementById('menu-btn').addEventListener('click', (e) => {
-    bridge.sendIpcMessage(
-      'display-app-menu',
-      { x: e.x, y: e.y }
-    );
-  });
-
-  document.getElementById('min-btn').addEventListener('click', (e) => {
-    bridge.minimizeWindow();
-  });
-
-  document.getElementById('max-btn').addEventListener('click', async (e) => {
-    if(await bridge.isWindowMaximized()) {
->>>>>>> 5dea2803
       bridge.unmaximizeWindow();
     } else {
       bridge.maximizeWindow();
     }
   });
 
-<<<<<<< HEAD
   document.getElementById('close-btn').addEventListener('click', () => {
-=======
-  document.getElementById('close-btn').addEventListener('click', (e) => {
->>>>>>> 5dea2803
     bridge.closeWindow();
   });
 
@@ -145,7 +90,6 @@
   const extServerHost = await bridge.extServerHost;
   desktopManager.desktop_setExtServerHost(extServerHost);
 
-<<<<<<< HEAD
   desktopManager.desktop_setComponentInstallationSyncHandler(
     async componentsData => {
       /* Handled by PackageManager */
@@ -155,47 +99,22 @@
 
   desktopManager.desktop_setSearchHandler(text => {
     bridge.sendIpcMessage(IpcMessages.SearchText, { text });
-=======
-  desktopManager.desktop_setComponentInstallationSyncHandler(async (componentsData) => {
-    /* Handled by PackageManager */
-    bridge.sendIpcMessage('sync-components', {componentsData});
-  });
-
-  desktopManager.desktop_setInstallComponentHandler((componentData) => {
-    bridge.sendIpcMessage('install-component', componentData);
-  });
-
-  desktopManager.desktop_setSearchHandler((text) => {
-    bridge.sendIpcMessage('search-text', {text});
->>>>>>> 5dea2803
   });
 
   desktopManager.desktop_setInitialDataLoadHandler(() => {
     /* Handled by ArchiveManager */
-<<<<<<< HEAD
     bridge.sendIpcMessage(IpcMessages.InitialDataLoaded, {});
   });
 
   desktopManager.desktop_setIpcMessages.MajorDataChangeHandler(() => {
     bridge.sendIpcMessage(IpcMessages.MajorDataChange, {});
-=======
-    bridge.sendIpcMessage('initial-data-loaded', {});
-  });
-
-  desktopManager.desktop_setMajorDataChangeHandler(() => {
-    bridge.sendIpcMessage('major-data-change', {});
->>>>>>> 5dea2803
   });
 }
 
 function registerIpcMessageListener(desktopManager, bridge) {
   window.addEventListener('message', event => {
     // We don't have access to the full file path.
-<<<<<<< HEAD
     if (event.origin !== 'file://') {
-=======
-    if(event.origin !== 'file://') {
->>>>>>> 5dea2803
       return;
     }
 
@@ -210,7 +129,6 @@
     const message = payload.message;
     const data = payload.data;
 
-<<<<<<< HEAD
     if (message === IpcMessages.WindowBlurred) {
       desktopManager.desktop_windowLostFocus();
     } else if (message === IpcMessages.WindowFocused) {
@@ -226,31 +144,13 @@
       var controllerScope = angular.element(controllerElement).scope();
       controllerScope.onUpdateAvailable();
     } else if (message === IpcMessages.DownloadBackup) {
-=======
-    if(message === 'window-blurred') {
-      desktopManager.desktop_windowLostFocus();
-    } else if(message === 'window-focused') {
-      desktopManager.desktop_windowGainedFocus();
-    } else if(message === 'install-component-complete') {
-      // Responses from packageManager
-      desktopManager.desktop_onComponentInstallationComplete(data.component, data.error);
-    } else if(message === 'update-available') {
-      var controllerElement = document.querySelector('#home');
-      var controllerScope = angular.element(controllerElement).scope();
-      controllerScope.onUpdateAvailable();
-    } else if(message === 'download-backup') {
->>>>>>> 5dea2803
       desktopManager.desktop_didBeginBackup();
       desktopManager.desktop_requestBackupFile(data => {
         if (data) {
           bridge.sendIpcMessage('data-archive', data);
         }
       });
-<<<<<<< HEAD
     } else if (message === IpcMessages.FinishedSavingBackup) {
-=======
-    } else if(message === 'finished-saving-backup') {
->>>>>>> 5dea2803
       desktopManager.desktop_didFinishBackup(data.success);
     }
   });
@@ -258,40 +158,12 @@
 
 async function loadZipLibrary() {
   // load zip library (for exporting items as zip)
-<<<<<<< HEAD
   const scriptTag = document.createElement('script');
-=======
-  var scriptTag = document.createElement('script');
->>>>>>> 5dea2803
   scriptTag.src = './vendor/zip/zip.js';
   scriptTag.async = true;
   const headTag = document.getElementsByTagName('head')[0];
   headTag.appendChild(scriptTag);
-<<<<<<< HEAD
   scriptTag.onload = () => {
     zip.workerScriptsPath = './vendor/zip/';
   };
-}
-
-async function configureSpellcheck(spellcheck) {
-  spellcheck.reload();
-
-  window.addEventListener('contextmenu', function(e) {
-    // Only show the context menu in text editors.
-    if (!e.target.closest('textarea, input, [contenteditable="true"]')) {
-      return;
-    }
-    const selectedText = window.getSelection().toString();
-    // The 'contextmenu' event is emitted after 'selectionchange' has fired but possibly before the
-    // visible selection has changed. Try to wait to show the menu until after that, otherwise the
-    // visible selection will update after the menu dismisses and look weird.
-    setTimeout(() => {
-      spellcheck.showContextMenuForText(selectedText);
-    }, 30);
-  });
-=======
-  scriptTag.onload = function() {
-    zip.workerScriptsPath = './vendor/zip/';
-  };
->>>>>>> 5dea2803
 }